--- conflicted
+++ resolved
@@ -145,63 +145,9 @@
 
 # table of known configurations, read in from files
 #
-<<<<<<< HEAD
-# The content of each entry can take one of two forms:
-#
-# - old style config-string, colon seperated fields with exactly the
-#   following structure.:
-#
-#	$cc : $cflags : $unistd : $thread_cflag : $sys_id : $lflags : $bn_ops : $cpuid_obj : $bn_obj : $ec_obj : $des_obj : $aes_obj : $bf_obj : $md5_obj : $sha1_obj : $cast_obj : $rc4_obj : $rmd160_obj : $blake2_obj : $rc5_obj : $wp_obj : $cmll_obj : $modes_obj : $engines_obj : $perlasm_scheme : $dso_scheme : $shared_target : $shared_cflag : $shared_ldflag : $shared_extension : $ranlib : $arflags : $multilib
-#
-#   We use the stringtohash function - defined below - to combine with the
-#   fields and form a proper hash table from the string.
-#
-# - direct transfer of old style config string to hash table, using the names
-#   of the fields as keys:
-#
-#	{
-#	  cc => $cc,
-#	  cflags => $cflags,
-#	  unistd => $unistd,
-#	  thread_cflag => $thread_cflag,
-#	  sys_id => $sys_id,
-#	  lflags => $lflags,
-#	  bn_ops => $bn_ops,
-#	  cpuid_obj => $cpuid_obj,
-#	  bn_obj => $bn_obj,
-#	  ec_obj => $ec_obj,
-#	  des_obj => $des_obj,
-#	  aes_obj => $aes_obj,
-#	  bf_obj => $bf_obj,
-#	  md5_obj => $md5_obj,
-#	  sha1_obj => $sha1_obj,
-#	  cast_obj => $cast_obj,
-#	  rc4_obj => $rc4_obj,
-#	  rmd160_obj => $rmd160_obj,
-#         blake2_obj => $blake2_obj,
-#	  rc5_obj => $rc5_obj,
-#	  wp_obj => $wp_obj,
-#	  cmll_obj => $cmll_obj,
-#	  modes_obj => $modes_obj,
-#	  engines_obj => $engines_obj,
-#	  perlasm_scheme => $perlasm_scheme,
-#	  dso_scheme => $dso_scheme,
-#	  shared_target => $shared_target,
-#	  shared_cflag => $shared_cflag,
-#	  shared_ldflag => $shared_ldflag,
-#	  shared_extension => $shared_extension,
-#	  ranlib => $ranlib,
-#	  arflags => $arflags,
-#	  multilib => $multilib
-#	}
-#
-# - new style config hash table, which has additional attributes for debug
-#   and non-debug flags to be added to the common flags, for cflags and lflags:
-=======
 # The content of each entry comes in the form of config hash table,
 # which has additional attributes for debug and non-debug flags to be
 # added to the common flags, for cflags and lflags:
->>>>>>> dd67493c
 #
 #	{
 #	  cc => $cc,
@@ -478,281 +424,11 @@
 
 # Forward declarations ###############################################
 
-<<<<<<< HEAD
-sub stringtohash {
-    my $in = shift @_;
-    if (ref($in) eq "HASH") {
-	return $in;
-    }
-    my @stringsequence = (
-	"cc",
-	"cflags",
-	"unistd",
-	"thread_cflag",
-	"sys_id",
-	"lflags",
-	"bn_ops",
-	"cpuid_obj",
-	"bn_obj",
-	"ec_obj",
-	"des_obj",
-	"aes_obj",
-	"bf_obj",
-	"md5_obj",
-	"sha1_obj",
-	"cast_obj",
-	"rc4_obj",
-	"rmd160_obj",
-        "blake2_obj",
-	"rc5_obj",
-	"wp_obj",
-	"cmll_obj",
-	"modes_obj",
-	"engines_obj",
-	"perlasm_scheme",
-	"dso_scheme",
-	"shared_target",
-	"shared_cflag",
-	"shared_ldflag",
-	"shared_extension",
-	"ranlib",
-	"arflags",
-	"multilib",
-	);
-
-    # return a ref to a hash, that's what the outer braces are for.
-    return { map { shift @stringsequence => $_ } split /:/, $in };
-};
-
-# Read configuration target stanzas from a file, so that people can have
-# local files with their own definitions
-sub read_config {
-	my $fname = shift;
-	open(CONFFILE, "< $fname")
-		or die "Can't open configuration file '$fname'!\n";
-        my $x = $/;
-        undef $/;
-	my $content = <CONFFILE>;
-        $/ = $x;
-	close(CONFFILE);
-	my %targets = ();
-	eval $content;
-
-	# Make sure we have debug- targets first
-	my @keys =
-	    sort {
-		my $a_nd = $a =~ m/^debug-/ ? $' :$a;
-		my $b_nd = $b =~ m/^debug-/ ? $' :$b;
-		my $res = 0;
-
-		if (($a_nd == $a) == ($b_nd == $b)) {
-		    # they are both debug- or not, compare them as they are
-		    $res = $a cmp $b;
-		} elsif ($a_nd != $a) {
-		    # $a is debug-, make it lesser
-		    $res = -1;
-		} else {
-		    # $b is debug-, make $a greater
-		    $res = 1;
-		}
-		$res;
-	    } keys %targets;
-
-	foreach (@keys) {
-	    if (ref($targets{$_}) ne "HASH") {
-		# Value is assumed to be a string.  Split it up to
-		# become a hash table of parameters.  Also, try to
-		# merge debug- variants with the non-debug target.
-
-		# Start with converting the value from a string to a
-		# standardised hash of fields.  Using $tohash is safe,
-		# if the input is already a hash ref, it's just returned
-		# back.
-		$targets{$_} = stringtohash($targets{$_});
-
-		# If the current target is a debug target, there might
-		# be a corresponding non-debug target that we can merge
-		# with.  If it isn't a debug- target, we've already done
-		# as much merging as we can and do not need to bother
-		# with that any more.
-		if ($_ =~ m/^debug-/) {
-		    my $debugkey = $_;
-		    my $nondebugkey = $';
-		    my $debug = $targets{$debugkey};
-		    my $nondebug;
-
-		    if ($targets{$nondebugkey}) {
-			$nondebug = stringtohash($targets{$nondebugkey});
-		    }
-
-		    if ($nondebug) {
-			# There's both a debug and non-debug variant of
-			# this target, so we should try to merge them
-			# together.
-
-			# First, check that the non-debug variant isn't
-			# already built up with all it should have.
-			if ($nondebug->{debug_cflags}
-			    || $nondebug->{release_cflags}
-			    || $nondebug->{debug_lflags}
-			    || $nondebug->{release_lflags}) {
-			    warn "there's a debug target $debugkey to be merged with a target $nondebugkey, but the latter seems to already have both nodebug and debug information.  This requires human intervention.  Skipping $debugkey...";
-			    next;
-			}
-
-			# Now, check similarity.
-			# For keys they have in common, support that
-			# cflags and lflags can differ, otherwise they
-			# must have exactly the same values for them
-			# to be merged into one.
-			my $similarenough = 1;
-			for (keys %{$debug}) {
-			    if ($nondebug->{$_} ne $debug->{$_}
-				&& $_ !~ m/^[cl]flags$/) {
-				$similarenough = 0;
-				last;
-			    }
-			}
-
-			if ($similarenough) {
-			    # Here's where the magic happens, split the
-			    # options in the debug and non-debug variants
-			    # cflags and ldflags into three strings each,
-			    # one with common flags, one with extra debug
-			    # flags and one with extra non-debug flags.
-
-			    # The result ends up in %h_nondebug, which
-			    # becomes the merged variant when we're done.
-			    # for each of cflags and lflags, they are
-			    # replaced with cflags, debug_cflags,
-			    # release_cflags and similar for lflags.
-			    #
-			    # The purpose is that 'cflags' should be
-			    # used together with 'debug_cflags' or
-			    # 'release_cflags' depending on what the
-			    # user asks for.
-			    foreach (("cflags", "lflags")) {
-				my @list_d = split /\s+/, $debug->{$_};
-				my @list_nd = split /\s+/, $nondebug->{$_};
-				my %presence = (); # bitmap
-						   # 1: present in @list_d
-						   # 2: present in @list_nd
-						   # 3: present in both
-				map { $presence{$_} += 1; } @list_d;
-				map { $presence{$_} += 2; } @list_nd;
-
-				delete $nondebug->{$_};
-				# Note: we build from the original lists to
-				# preserve order, it might be important
-				$nondebug->{"debug-".$_} =
-				    join(" ",
-					 grep { $presence{$_} == 1 } @list_d);
-				$nondebug->{"nodebug-".$_} =
-				    join(" ",
-					 grep { $presence{$_} == 2 } @list_nd);
-				$nondebug->{$_} =
-				    join(" ",
-					 grep { $presence{$_} == 3 } @list_d);
-			    }
-
-			    $targets{$nondebugkey} = $nondebug;
-			    delete $targets{$debugkey};
-			}
-		    }
-		}
-	    }
-	}
-
-	%table = (%table, %targets);
-
-	# Local function to resolve inheritance
-	my $resolve_inheritance;
-	$resolve_inheritance =
-	    sub {
-		my $target = shift;
-		my @breadcrumbs = @_;
-
-		if (grep { $_ eq $target } @breadcrumbs) {
-		    die "inherit_from loop!  target backtrace:\n  "
-			,$target,"\n  ",join("\n  ", @breadcrumbs),"\n";
-		}
-
-		# Recurse through all inheritances.  They will be resolved on
-		# the fly, so when this operation is done, they will all just
-		# be a bunch of attributes with string values.
-		# What we get here, though, are keys with references to lists
-		# of the combined values of them all.  We will deal with lists
-		# after this stage is done.
-		my %combined_inheritance = ();
-		if ($table{$target}->{inherit_from}) {
-		    foreach (@{$table{$target}->{inherit_from}}) {
-			my %inherited_config =
-			    $resolve_inheritance->($_, $target, @breadcrumbs);
-
-			# 'template' is a marker that's considered private to
-			# the config that had it.
-			delete $inherited_config{template};
-
-			map {
-			    if (!$combined_inheritance{$_}) {
-				$combined_inheritance{$_} = [];
-			    }
-			    push @{$combined_inheritance{$_}}, $inherited_config{$_};
-			} keys %inherited_config;
-		    }
-		}
-
-		# We won't need inherit_from in this target any more, since
-		# we've resolved all the inheritances that lead to this
-		delete $table{$target}->{inherit_from};
-
-		# Now is the time to deal with those lists.  Here's the place
-		# to decide what shall be done with those lists, all based on
-		# the values of the target we're currently dealing with.
-		# - If a value is a coderef, it will be executed with the list
-		#   of inherited values as arguments.
-		# - If the corresponding key doesn't have a value at all or is
-		#   the emoty string, the inherited value list will be run
-		#   through the default combiner (below), and the result
-		#   becomes this target's value.
-		# - Otherwise, this target's value is assumed to be a string
-		#   that will simply override the inherited list of values.
-		my $default_combiner = sub { join(' ',@_) };
-
-		my %all_keys =
-		    map { $_ => 1 } (keys %combined_inheritance,
-				     keys %{$table{$target}});
-		foreach (sort keys %all_keys) {
-
-		    # Current target doesn't have a value for the current key?
-		    # Assign it the default combiner, the rest of this loop
-		    # body will handle it just like any other coderef.
-		    if (!exists $table{$target}->{$_}) {
-			$table{$target}->{$_} = $default_combiner;
-		    }
-
-		    my $valuetype = ref($table{$target}->{$_});
-		    if ($valuetype eq "CODE") {
-			# CODE reference, execute it with the inherited values
-			# as arguments.
-			$table{$target}->{$_} =
-			    $table{$target}->{$_}->(@{$combined_inheritance{$_}});
-		    } elsif ($valuetype eq "") {
-			# Scalar, just leave it as is.
-		    } else {
-			# Some other type of reference that we don't handle.
-			# Better to abort at this point.
-			die "cannot handle reference type $valuetype,"
-			    ," found in target $target -> $_\n";
-		    }
-		}
-=======
 # read_config(filename)
 #
 # Reads a configuration file and populates %table with the contents
 # (which the configuration file places in %targets).
 sub read_config;
->>>>>>> dd67493c
 
 # resolve_config(target)
 #
@@ -1410,41 +1086,6 @@
 		  grep { $_ } ($target{cflags},
 			       $target{$build_prefix."cflags"}));
 my $lflags = join(" ",
-<<<<<<< HEAD
-		  grep { $_ } ($table{$target}->{lflags},
-			       $table{$target}->{$build_prefix."lflags"}));
-
-my $unistd = $table{$target}->{unistd};
-my $thread_cflag = $table{$target}->{thread_cflag};
-my $sys_id = $table{$target}->{sys_id};
-my $bn_ops = $table{$target}->{bn_ops};
-my $cpuid_obj = $table{$target}->{cpuid_obj};
-my $bn_obj = $table{$target}->{bn_obj};
-my $ec_obj = $table{$target}->{ec_obj};
-my $des_obj = $table{$target}->{des_obj};
-my $aes_obj = $table{$target}->{aes_obj};
-my $bf_obj = $table{$target}->{bf_obj};
-my $md5_obj = $table{$target}->{md5_obj};
-my $sha1_obj = $table{$target}->{sha1_obj};
-my $cast_obj = $table{$target}->{cast_obj};
-my $rc4_obj = $table{$target}->{rc4_obj};
-my $rmd160_obj = $table{$target}->{rmd160_obj};
-my $rc5_obj = $table{$target}->{rc5_obj};
-my $wp_obj = $table{$target}->{wp_obj};
-my $cmll_obj = $table{$target}->{cmll_obj};
-my $modes_obj = $table{$target}->{modes_obj};
-my $engines_obj = $table{$target}->{engines_obj};
-my $chacha_obj = $table{$target}->{chacha_obj};
-my $poly1305_obj = $table{$target}->{poly1305_obj};
-my $blake2_obj = $table{$target}->{blake2_obj};
-my $perlasm_scheme = $table{$target}->{perlasm_scheme};
-my $dso_scheme = $table{$target}->{dso_scheme};
-my $shared_target = $table{$target}->{shared_target};
-my $shared_cflag = $table{$target}->{shared_cflag};
-my $shared_ldflag = $table{$target}->{shared_ldflag};
-my $shared_extension = $table{$target}->{shared_extension};
-my $ranlib = $ENV{'RANLIB'} || $table{$target}->{ranlib};
-=======
 		  grep { $_ } ($target{lflags},
 			       $target{$build_prefix."lflags"}));
 
@@ -1470,6 +1111,7 @@
 my $engines_obj = $target{engines_obj};
 my $chacha_obj = $target{chacha_obj};
 my $poly1305_obj = $target{poly1305_obj};
+my $blake2_obj = $target{blake2_obj};
 my $perlasm_scheme = $target{perlasm_scheme};
 my $dso_scheme = $target{dso_scheme};
 my $shared_target = $target{shared_target};
@@ -1477,7 +1119,6 @@
 my $shared_ldflag = $target{shared_ldflag};
 my $shared_extension = $target{shared_extension};
 my $ranlib = $ENV{'RANLIB'} || $target{ranlib};
->>>>>>> dd67493c
 my $ar = $ENV{'AR'} || "ar";
 my $arflags = $target{arflags};
 my $multilib = $target{multilib};
@@ -2592,47 +2233,6 @@
 	    print <<"EOF"
 
 *** $target
-<<<<<<< HEAD
-\$cc           = $table{$target}->{cc}
-\$cflags       = $table{$target}->{cflags}
-\$debug_cflags   = $table{$target}->{debug_cflags}
-\$release_cflags = $table{$target}->{release_cflags}
-\$unistd       = $table{$target}->{unistd}
-\$thread_cflag = $table{$target}->{thread_cflag}
-\$sys_id       = $table{$target}->{sys_id}
-\$lflags       = $table{$target}->{lflags}
-\$debug_lflags   = $table{$target}->{debug_lflags}
-\$release_lflags = $table{$target}->{release_lflags}
-\$bn_ops       = $table{$target}->{bn_ops}
-\$cpuid_obj    = $table{$target}->{cpuid_obj}
-\$bn_obj       = $table{$target}->{bn_obj}
-\$ec_obj       = $table{$target}->{ec_obj}
-\$des_obj      = $table{$target}->{des_obj}
-\$aes_obj      = $table{$target}->{aes_obj}
-\$bf_obj       = $table{$target}->{bf_obj}
-\$md5_obj      = $table{$target}->{md5_obj}
-\$sha1_obj     = $table{$target}->{sha1_obj}
-\$cast_obj     = $table{$target}->{cast_obj}
-\$rc4_obj      = $table{$target}->{rc4_obj}
-\$rmd160_obj   = $table{$target}->{rmd160_obj}
-\$rc5_obj      = $table{$target}->{rc5_obj}
-\$wp_obj       = $table{$target}->{wp_obj}
-\$cmll_obj     = $table{$target}->{cmll_obj}
-\$modes_obj    = $table{$target}->{modes_obj}
-\$engines_obj  = $table{$target}->{engines_obj}
-\$chacha_obj   = $table{$target}->{chacha_obj}
-\$poly1305_obj = $table{$target}->{poly1305_obj}
-\$blake2_obj   = $table{$target}->{blake2_obj}
-\$perlasm_scheme = $table{$target}->{perlasm_scheme}
-\$dso_scheme   = $table{$target}->{dso_scheme}
-\$shared_target= $table{$target}->{shared_target}
-\$shared_cflag = $table{$target}->{shared_cflag}
-\$shared_ldflag = $table{$target}->{shared_ldflag}
-\$shared_extension = $table{$target}->{shared_extension}
-\$ranlib       = $table{$target}->{ranlib}
-\$arflags      = $table{$target}->{arflags}
-\$multilib     = $table{$target}->{multilib}
-=======
 \$cc           = $target{cc}
 \$cflags       = $target{cflags}
 \$debug_cflags   = $target{debug_cflags}
@@ -2662,6 +2262,7 @@
 \$engines_obj  = $target{engines_obj}
 \$chacha_obj   = $target{chacha_obj}
 \$poly1305_obj = $target{poly1305_obj}
+\$blake2_obj   = $target{blake2_obj}
 \$perlasm_scheme = $target{perlasm_scheme}
 \$dso_scheme   = $target{dso_scheme}
 \$shared_target= $target{shared_target}
@@ -2671,7 +2272,6 @@
 \$ranlib       = $target{ranlib}
 \$arflags      = $target{arflags}
 \$multilib     = $target{multilib}
->>>>>>> dd67493c
 EOF
 	} elsif ($type eq "HASH") {
 	    my @sequence = (
