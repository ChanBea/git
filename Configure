--- conflicted
+++ resolved
@@ -231,7 +231,7 @@
 # crypto/ subdirectories to build
 $config{sdirs} = [
     "objects",
-    "md2", "md4", "md5", "sha", "mdc2", "hmac", "ripemd", "whrlpool", "poly1305",
+    "md2", "md4", "md5", "sha", "mdc2", "hmac", "ripemd", "whrlpool", "poly1305", "blake2",
     "des", "aes", "rc2", "rc4", "rc5", "idea", "bf", "cast", "camellia", "seed", "chacha", "modes",
     "bn", "ec", "rsa", "dsa", "dh", "dso", "engine",
     "buffer", "bio", "stack", "lhash", "rand", "err",
@@ -1860,116 +1860,6 @@
 		}
 	}
 
-<<<<<<< HEAD
-sub print_table_entry
-	{
-	my $target = shift;
-	my %target = resolve_config($target);
-	my $type = shift;
-
-	# Don't print the templates
-	return if $target{template};
-
-	if ($type eq "TABLE") {
-	    print <<"EOF"
-
-*** $target
-\$cc           = $target{cc}
-\$cflags       = $target{cflags}
-\$debug_cflags   = $target{debug_cflags}
-\$release_cflags = $target{release_cflags}
-\$unistd       = $target{unistd}
-\$thread_cflag = $target{thread_cflag}
-\$sys_id       = $target{sys_id}
-\$lflags       = $target{lflags}
-\$debug_lflags   = $target{debug_lflags}
-\$release_lflags = $target{release_lflags}
-\$bn_ops       = $target{bn_ops}
-\$cpuid_obj    = $target{cpuid_obj}
-\$bn_obj       = $target{bn_obj}
-\$ec_obj       = $target{ec_obj}
-\$des_obj      = $target{des_obj}
-\$aes_obj      = $target{aes_obj}
-\$bf_obj       = $target{bf_obj}
-\$md5_obj      = $target{md5_obj}
-\$sha1_obj     = $target{sha1_obj}
-\$cast_obj     = $target{cast_obj}
-\$rc4_obj      = $target{rc4_obj}
-\$rmd160_obj   = $target{rmd160_obj}
-\$rc5_obj      = $target{rc5_obj}
-\$wp_obj       = $target{wp_obj}
-\$cmll_obj     = $target{cmll_obj}
-\$modes_obj    = $target{modes_obj}
-\$engines_obj  = $target{engines_obj}
-\$chacha_obj   = $target{chacha_obj}
-\$poly1305_obj = $target{poly1305_obj}
-\$blake2_obj   = $target{blake2_obj}
-\$perlasm_scheme = $target{perlasm_scheme}
-\$dso_scheme   = $target{dso_scheme}
-\$shared_target= $target{shared_target}
-\$shared_cflag = $target{shared_cflag}
-\$shared_ldflag = $target{shared_ldflag}
-\$shared_extension = $target{shared_extension}
-\$ranlib       = $target{ranlib}
-\$arflags      = $target{arflags}
-\$multilib     = $target{multilib}
-EOF
-	} elsif ($type eq "HASH") {
-	    my @sequence = (
-		"cc",
-		"cflags",
-		"debug_cflags",
-		"release_cflags",
-		"unistd",
-		"thread_cflag",
-		"sys_id",
-		"lflags",
-		"debug_lflags",
-		"release_lflags",
-		"bn_ops",
-		"cpuid_obj",
-		"bn_obj",
-		"ec_obj",
-		"des_obj",
-		"aes_obj",
-		"bf_obj",
-		"md5_obj",
-		"sha1_obj",
-		"cast_obj",
-		"rc4_obj",
-		"rmd160_obj",
-		"rc5_obj",
-		"wp_obj",
-		"cmll_obj",
-		"modes_obj",
-		"engines_obj",
-		"chacha_obj",
-		"poly1305_obj",
-                "blake2_obj",
-		"perlasm_scheme",
-		"dso_scheme",
-		"shared_target",
-		"shared_cflag",
-		"shared_ldflag",
-		"shared_extension",
-		"ranlib",
-		"arflags",
-		"multilib",
-		);
-	    my $largest =
-		length((sort { length($a) <=> length($b) } @sequence)[-1]);
-	    print "    '$target' => {\n";
-	    foreach (@sequence) {
-		if ($target{$_}) {
-		    print "      '",$_,"'"," " x ($largest - length($_))," => '",$target{$_},"',\n";
-		}
-	    }
-	    print "    },\n";
-	}
-	}
-
-=======
->>>>>>> 835894d1
 sub quotify {
     my %processors = (
 	perl    => sub { my $x = shift;
