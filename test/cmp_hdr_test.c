/*
 * Copyright 2007-2023 The OpenSSL Project Authors. All Rights Reserved.
 * Copyright Nokia 2007-2019
 * Copyright Siemens AG 2015-2019
 *
 * Licensed under the Apache License 2.0 (the "License").  You may not use
 * this file except in compliance with the License.  You can obtain a copy
 * in the file LICENSE in the source distribution or at
 * https://www.openssl.org/source/license.html
 */

#include "helpers/cmp_testlib.h"

static unsigned char rand_data[OSSL_CMP_TRANSACTIONID_LENGTH];

typedef struct test_fixture {
    const char *test_case_name;
    int expected;
    OSSL_CMP_CTX *cmp_ctx;
    OSSL_CMP_PKIHEADER *hdr;

} CMP_HDR_TEST_FIXTURE;

static void tear_down(CMP_HDR_TEST_FIXTURE *fixture)
{
    OSSL_CMP_PKIHEADER_free(fixture->hdr);
    OSSL_CMP_CTX_free(fixture->cmp_ctx);
    OPENSSL_free(fixture);
}

static CMP_HDR_TEST_FIXTURE *set_up(const char *const test_case_name)
{
    CMP_HDR_TEST_FIXTURE *fixture;

    if (!TEST_ptr(fixture = OPENSSL_zalloc(sizeof(*fixture))))
        return NULL;
    fixture->test_case_name = test_case_name;
    if (!TEST_ptr(fixture->cmp_ctx = OSSL_CMP_CTX_new(NULL, NULL)))
        goto err;
    if (!TEST_ptr(fixture->hdr = OSSL_CMP_PKIHEADER_new()))
        goto err;
    return fixture;

 err:
    tear_down(fixture);
    return NULL;
}

static int execute_HDR_set_get_pvno_test(CMP_HDR_TEST_FIXTURE *fixture)
{
    int pvno = 77;

    if (!TEST_int_eq(ossl_cmp_hdr_set_pvno(fixture->hdr, pvno), 1))
        return 0;
    if (!TEST_int_eq(ossl_cmp_hdr_get_pvno(fixture->hdr), pvno))
        return 0;
    return 1;
}

static int test_HDR_set_get_pvno(void)
{
    SETUP_TEST_FIXTURE(CMP_HDR_TEST_FIXTURE, set_up);
    fixture->expected = 1;
    EXECUTE_TEST(execute_HDR_set_get_pvno_test, tear_down);
    return result;
}

#define X509_NAME_ADD(n, rd, s) \
    X509_NAME_add_entry_by_txt((n), (rd), MBSTRING_ASC, (unsigned char *)(s), \
                               -1, -1, 0)

static int execute_HDR_get0_senderNonce_test(CMP_HDR_TEST_FIXTURE *fixture)
{
    int res = 0;
    X509_NAME *sender = X509_NAME_new();
    ASN1_OCTET_STRING *sn;

    if (!TEST_ptr(sender))
        goto err;

    X509_NAME_ADD(sender, "CN", "A common sender name");
    if (!TEST_int_eq(OSSL_CMP_CTX_set1_subjectName(fixture->cmp_ctx, sender),
                     1))
        goto err;
    if (!TEST_int_eq(ossl_cmp_hdr_init(fixture->cmp_ctx, fixture->hdr),
                     1))
        goto err;
    sn = ossl_cmp_hdr_get0_senderNonce(fixture->hdr);
    if (!TEST_int_eq(ASN1_OCTET_STRING_cmp(fixture->cmp_ctx->senderNonce, sn),
                     0))
        goto err;

    res = 1;
err:
    X509_NAME_free(sender);

    return res;
}

static int test_HDR_get0_senderNonce(void)
{
    SETUP_TEST_FIXTURE(CMP_HDR_TEST_FIXTURE, set_up);
    fixture->expected = 1;
    EXECUTE_TEST(execute_HDR_get0_senderNonce_test, tear_down);
    return result;
}

static int execute_HDR_set1_sender_test(CMP_HDR_TEST_FIXTURE *fixture)
{
    int res = 0;
    X509_NAME *x509name = X509_NAME_new();

    if (!TEST_ptr(x509name))
        goto err;

    X509_NAME_ADD(x509name, "CN", "A common sender name");
    if (!TEST_int_eq(ossl_cmp_hdr_set1_sender(fixture->hdr, x509name), 1))
        goto err;

    if (!TEST_int_eq(fixture->hdr->sender->type, GEN_DIRNAME))
        goto err;

    if (!TEST_int_eq(X509_NAME_cmp(fixture->hdr->sender->d.directoryName,
                                   x509name), 0))
        goto err;

    res = 1;
err:
    X509_NAME_free(x509name);

    return res;
}

static int test_HDR_set1_sender(void)
{
    SETUP_TEST_FIXTURE(CMP_HDR_TEST_FIXTURE, set_up);
    fixture->expected = 1;
    EXECUTE_TEST(execute_HDR_set1_sender_test, tear_down);
    return result;
}

static int execute_HDR_set1_recipient_test(CMP_HDR_TEST_FIXTURE *fixture)
{
    int res = 0;
    X509_NAME *x509name = X509_NAME_new();
    int res = 0;

    if (!TEST_ptr(x509name))
        goto err;

    X509_NAME_ADD(x509name, "CN", "A common recipient name");
    if (!TEST_int_eq(ossl_cmp_hdr_set1_recipient(fixture->hdr, x509name), 1))
        goto err;

    if (!TEST_int_eq(fixture->hdr->recipient->type, GEN_DIRNAME))
        goto err;

    if (!TEST_int_eq(X509_NAME_cmp(fixture->hdr->recipient->d.directoryName,
                                   x509name), 0))
        goto err;
<<<<<<< HEAD

    res = 1;

 err:
    X509_NAME_free(x509name);
=======

    res = 1;
err:
    X509_NAME_free(x509name);

>>>>>>> d4700c0b
    return res;
}

static int test_HDR_set1_recipient(void)
{
    SETUP_TEST_FIXTURE(CMP_HDR_TEST_FIXTURE, set_up);
    fixture->expected = 1;
    EXECUTE_TEST(execute_HDR_set1_recipient_test, tear_down);
    return result;
}

static int execute_HDR_update_messageTime_test(CMP_HDR_TEST_FIXTURE *fixture)
{
    struct tm hdrtm, tmptm;
    time_t hdrtime, before, after, now;

    now = time(NULL);
    /*
     * Trial and error reveals that passing the return value from gmtime
     * directly to mktime in a mingw 32 bit build gives unexpected results. To
     * work around this we take a copy of the return value first.
     */
    tmptm = *gmtime(&now);
    before = mktime(&tmptm);

    if (!TEST_true(ossl_cmp_hdr_update_messageTime(fixture->hdr)))
        return 0;
    if (!TEST_true(ASN1_TIME_to_tm(fixture->hdr->messageTime, &hdrtm)))
        return 0;

    hdrtime = mktime(&hdrtm);

    if (!TEST_time_t_le(before, hdrtime))
        return 0;
    now = time(NULL);
    tmptm = *gmtime(&now);
    after = mktime(&tmptm);

    return TEST_time_t_le(hdrtime, after);
}

static int test_HDR_update_messageTime(void)
{
    SETUP_TEST_FIXTURE(CMP_HDR_TEST_FIXTURE, set_up);
    fixture->expected = 1;
    EXECUTE_TEST(execute_HDR_update_messageTime_test, tear_down);
    return result;
}

static int execute_HDR_set1_senderKID_test(CMP_HDR_TEST_FIXTURE *fixture)
{
    ASN1_OCTET_STRING *senderKID = ASN1_OCTET_STRING_new();
    int res = 0;

    if (!TEST_ptr(senderKID))
        goto err;

    if (!TEST_int_eq(ASN1_OCTET_STRING_set(senderKID, rand_data,
                                           sizeof(rand_data)), 1))
        goto err;
    if (!TEST_int_eq(ossl_cmp_hdr_set1_senderKID(fixture->hdr, senderKID), 1))
        goto err;
    if (!TEST_int_eq(ASN1_OCTET_STRING_cmp(fixture->hdr->senderKID,
                                           senderKID), 0))
        goto err;
    res = 1;
 err:
    ASN1_OCTET_STRING_free(senderKID);
    return res;
}

static int test_HDR_set1_senderKID(void)
{
    SETUP_TEST_FIXTURE(CMP_HDR_TEST_FIXTURE, set_up);
    fixture->expected = 1;
    EXECUTE_TEST(execute_HDR_set1_senderKID_test, tear_down);
    return result;
}

static int execute_HDR_push0_freeText_test(CMP_HDR_TEST_FIXTURE *fixture)
{
    ASN1_UTF8STRING *text = ASN1_UTF8STRING_new();

    if (!TEST_ptr(text))
        return 0;

    if (!ASN1_STRING_set(text, "A free text", -1))
        goto err;

    if (!TEST_int_eq(ossl_cmp_hdr_push0_freeText(fixture->hdr, text), 1))
        goto err;

    if (!TEST_true(text == sk_ASN1_UTF8STRING_value(fixture->hdr->freeText, 0)))
        goto err;

    return 1;

 err:
    ASN1_UTF8STRING_free(text);
    return 0;
}

static int test_HDR_push0_freeText(void)
{
    SETUP_TEST_FIXTURE(CMP_HDR_TEST_FIXTURE, set_up);
    fixture->expected = 1;
    EXECUTE_TEST(execute_HDR_push0_freeText_test, tear_down);
    return result;
}

static int execute_HDR_push1_freeText_test(CMP_HDR_TEST_FIXTURE *fixture)
{
    ASN1_UTF8STRING *text = ASN1_UTF8STRING_new();
    ASN1_UTF8STRING *pushed_text;
    int res = 0;

    if (!TEST_ptr(text))
        goto err;

    if (!ASN1_STRING_set(text, "A free text", -1))
        goto err;

    if (!TEST_int_eq(ossl_cmp_hdr_push1_freeText(fixture->hdr, text), 1))
        goto err;

    pushed_text = sk_ASN1_UTF8STRING_value(fixture->hdr->freeText, 0);
    if (!TEST_int_eq(ASN1_STRING_cmp(text, pushed_text), 0))
        goto err;

    res = 1;
 err:
    ASN1_UTF8STRING_free(text);

    return res;
}

static int test_HDR_push1_freeText(void)
{
    SETUP_TEST_FIXTURE(CMP_HDR_TEST_FIXTURE, set_up);
    fixture->expected = 1;
    EXECUTE_TEST(execute_HDR_push1_freeText_test, tear_down);
    return result;
}

static int
execute_HDR_generalInfo_push0_item_test(CMP_HDR_TEST_FIXTURE *fixture)
{
    OSSL_CMP_ITAV *itav = OSSL_CMP_ITAV_new();

    if (!TEST_ptr(itav))
        return 0;

    if (!TEST_int_eq(ossl_cmp_hdr_generalInfo_push0_item(fixture->hdr, itav),
                     1))
        return 0;

    if (!TEST_true(itav == sk_OSSL_CMP_ITAV_value(fixture->hdr->generalInfo,
                                                  0)))
        return 0;

    return 1;
}

static int test_HDR_generalInfo_push0_item(void)
{
    SETUP_TEST_FIXTURE(CMP_HDR_TEST_FIXTURE, set_up);
    fixture->expected = 1;
    EXECUTE_TEST(execute_HDR_generalInfo_push0_item_test, tear_down);
    return result;
}

static int
execute_HDR_generalInfo_push1_items_test(CMP_HDR_TEST_FIXTURE *fixture)
{
    const char oid[] = "1.2.3.4";
    char buf[20];
    OSSL_CMP_ITAV *itav, *pushed_itav;
    STACK_OF(OSSL_CMP_ITAV) *itavs = NULL, *ginfo;
    ASN1_INTEGER *asn1int = ASN1_INTEGER_new();
    ASN1_TYPE *val = ASN1_TYPE_new();
    ASN1_TYPE *pushed_val;
    int res = 0;

    if (!TEST_ptr(asn1int))
        return 0;

    if (!TEST_ptr(val)
            || !TEST_true(ASN1_INTEGER_set(asn1int, 88))) {
        ASN1_INTEGER_free(asn1int);
        return 0;
    }

    ASN1_TYPE_set(val, V_ASN1_INTEGER, asn1int);
    if (!TEST_ptr(itav = OSSL_CMP_ITAV_create(OBJ_txt2obj(oid, 1), val))) {
        ASN1_TYPE_free(val);
        return 0;
    }
    if (!TEST_true(OSSL_CMP_ITAV_push0_stack_item(&itavs, itav))) {
        OSSL_CMP_ITAV_free(itav);
        return 0;
    }

    if (!TEST_int_eq(ossl_cmp_hdr_generalInfo_push1_items(fixture->hdr, itavs),
                     1))
        goto err;
    ginfo = fixture->hdr->generalInfo;
    pushed_itav = sk_OSSL_CMP_ITAV_value(ginfo, 0);
    OBJ_obj2txt(buf, sizeof(buf), OSSL_CMP_ITAV_get0_type(pushed_itav), 0);
    if (!TEST_int_eq(memcmp(oid, buf, sizeof(oid)), 0))
        goto err;

    pushed_val = OSSL_CMP_ITAV_get0_value(sk_OSSL_CMP_ITAV_value(ginfo, 0));
    if (!TEST_int_eq(ASN1_TYPE_cmp(itav->infoValue.other, pushed_val), 0))
        goto err;

    res = 1;

 err:
    sk_OSSL_CMP_ITAV_pop_free(itavs, OSSL_CMP_ITAV_free);
    return res;
}

static int test_HDR_generalInfo_push1_items(void)
{
    SETUP_TEST_FIXTURE(CMP_HDR_TEST_FIXTURE, set_up);
    fixture->expected = 1;
    EXECUTE_TEST(execute_HDR_generalInfo_push1_items_test, tear_down);
    return result;
}

static int
execute_HDR_set_and_check_implicitConfirm_test(CMP_HDR_TEST_FIXTURE
                                               * fixture)
{
    return TEST_false(ossl_cmp_hdr_has_implicitConfirm(fixture->hdr))
        && TEST_true(ossl_cmp_hdr_set_implicitConfirm(fixture->hdr))
        && TEST_true(ossl_cmp_hdr_has_implicitConfirm(fixture->hdr));
}

static int test_HDR_set_and_check_implicit_confirm(void)
{
    SETUP_TEST_FIXTURE(CMP_HDR_TEST_FIXTURE, set_up);
    EXECUTE_TEST(execute_HDR_set_and_check_implicitConfirm_test, tear_down);
    return result;
}

static int execute_HDR_init_test(CMP_HDR_TEST_FIXTURE *fixture)
{
    ASN1_OCTET_STRING *header_nonce, *header_transactionID;
    ASN1_OCTET_STRING *ctx_nonce;

    if (!TEST_int_eq(fixture->expected,
                     ossl_cmp_hdr_init(fixture->cmp_ctx, fixture->hdr)))
        return 0;
    if (fixture->expected == 0)
        return 1;

    if (!TEST_int_eq(ossl_cmp_hdr_get_pvno(fixture->hdr), OSSL_CMP_PVNO))
        return 0;

    header_nonce = ossl_cmp_hdr_get0_senderNonce(fixture->hdr);
    if (!TEST_int_eq(0, ASN1_OCTET_STRING_cmp(header_nonce,
                                              fixture->cmp_ctx->senderNonce)))
        return 0;
    header_transactionID = OSSL_CMP_HDR_get0_transactionID(fixture->hdr);
    if (!TEST_true(ASN1_OCTET_STRING_cmp(header_transactionID,
                                         fixture->cmp_ctx->transactionID) == 0))
        return 0;

    header_nonce = OSSL_CMP_HDR_get0_recipNonce(fixture->hdr);
    ctx_nonce = fixture->cmp_ctx->recipNonce;
    if (ctx_nonce != NULL
            && (!TEST_ptr(header_nonce)
                    || !TEST_int_eq(0, ASN1_OCTET_STRING_cmp(header_nonce,
                                                             ctx_nonce))))
        return 0;

    return 1;
}

static int test_HDR_init_with_ref(void)
{
    unsigned char ref[CMP_TEST_REFVALUE_LENGTH];

    SETUP_TEST_FIXTURE(CMP_HDR_TEST_FIXTURE, set_up);

    fixture->expected = 1;
    if (!TEST_int_eq(1, RAND_bytes(ref, sizeof(ref)))
            || !TEST_true(OSSL_CMP_CTX_set1_referenceValue(fixture->cmp_ctx,
                                                           ref, sizeof(ref)))) {
        tear_down(fixture);
        fixture = NULL;
    }
    EXECUTE_TEST(execute_HDR_init_test, tear_down);
    return result;
}

static int test_HDR_init_with_subject(void)
{
    X509_NAME *subject = NULL;

    SETUP_TEST_FIXTURE(CMP_HDR_TEST_FIXTURE, set_up);
    fixture->expected = 1;
    if (!TEST_ptr(subject = X509_NAME_new())
            || !TEST_true(X509_NAME_ADD(subject, "CN", "Common Name"))
            || !TEST_true(OSSL_CMP_CTX_set1_subjectName(fixture->cmp_ctx,
                                                        subject))) {
        tear_down(fixture);
        fixture = NULL;
    }
    X509_NAME_free(subject);
    EXECUTE_TEST(execute_HDR_init_test, tear_down);
    return result;
}

void cleanup_tests(void)
{
    return;
}

int setup_tests(void)
{
    RAND_bytes(rand_data, OSSL_CMP_TRANSACTIONID_LENGTH);
    /* Message header tests */
    ADD_TEST(test_HDR_set_get_pvno);
    ADD_TEST(test_HDR_get0_senderNonce);
    ADD_TEST(test_HDR_set1_sender);
    ADD_TEST(test_HDR_set1_recipient);
    ADD_TEST(test_HDR_update_messageTime);
    ADD_TEST(test_HDR_set1_senderKID);
    ADD_TEST(test_HDR_push0_freeText);
    /* indirectly tests ossl_cmp_pkifreetext_push_str(): */
    ADD_TEST(test_HDR_push1_freeText);
    ADD_TEST(test_HDR_generalInfo_push0_item);
    ADD_TEST(test_HDR_generalInfo_push1_items);
    ADD_TEST(test_HDR_set_and_check_implicit_confirm);
    /* also tests public function OSSL_CMP_HDR_get0_transactionID(): */
    /* also tests public function OSSL_CMP_HDR_get0_recipNonce(): */
    /* also tests internal function ossl_cmp_hdr_get_pvno(): */
    ADD_TEST(test_HDR_init_with_ref);
    ADD_TEST(test_HDR_init_with_subject);
    return 1;
}<|MERGE_RESOLUTION|>--- conflicted
+++ resolved
@@ -158,19 +158,11 @@
     if (!TEST_int_eq(X509_NAME_cmp(fixture->hdr->recipient->d.directoryName,
                                    x509name), 0))
         goto err;
-<<<<<<< HEAD
-
-    res = 1;
-
- err:
-    X509_NAME_free(x509name);
-=======
 
     res = 1;
 err:
     X509_NAME_free(x509name);
 
->>>>>>> d4700c0b
     return res;
 }
 
