/*
 * Copyright 2019-2021 The OpenSSL Project Authors. All Rights Reserved.
 *
 * Licensed under the Apache License 2.0 (the "License").  You may not use
 * this file except in compliance with the License.  You can obtain a copy
 * in the file LICENSE in the source distribution or at
 * https://www.openssl.org/source/license.html
 */

#include <openssl/core.h>
#include <openssl/core_dispatch.h>
#include "internal/core.h"
#include "internal/property.h"
#include "internal/provider.h"

struct algorithm_data_st {
    OSSL_LIB_CTX *libctx;
    int operation_id;            /* May be zero for finding them all */
    int (*pre)(OSSL_PROVIDER *, int operation_id, int no_store, void *data,
               int *result);
    int (*reserve_store)(int no_store, void *data);
    void (*fn)(OSSL_PROVIDER *, const OSSL_ALGORITHM *, int no_store,
               void *data);
    int (*unreserve_store)(void *data);
    int (*post)(OSSL_PROVIDER *, int operation_id, int no_store, void *data,
                int *result);
    void *data;
};

/*
 * Process one OSSL_ALGORITHM array, for the operation |cur_operation|,
 * by constructing methods for all its implementations and adding those
 * to the appropriate method store.
 * Which method store is appropriate is given by |no_store| ("permanent"
 * if 0, temporary if 1) and other data in |data->data|.
 *
 * Returns:
 * -1 to quit adding algorithm implementations immediately
 * 0 if not successful, but adding should continue
 * 1 if successful so far, and adding should continue
 */
static int algorithm_do_map(OSSL_PROVIDER *provider, const OSSL_ALGORITHM *map,
                            int cur_operation, int no_store, void *cbdata)
{
    struct algorithm_data_st *data = cbdata;
    int ret = 0;

    if (!data->reserve_store(no_store, data->data))
        /* Error, bail out! */
        return -1;

    /* Do we fulfill pre-conditions? */
    if (data->pre == NULL) {
        /* If there is no pre-condition function, assume "yes" */
        ret = 1;
    } else if (!data->pre(provider, cur_operation, no_store, data->data,
                          &ret)) {
        /* Error, bail out! */
        ret = -1;
        goto end;
    }

    /*
     * If pre-condition not fulfilled don't add this set of implementations,
     * but do continue with the next.  This simply means that another thread
     * got to it first.
     */
    if (ret == 0) {
        ret = 1;
        goto end;
    }

    if (map != NULL) {
        const OSSL_ALGORITHM *thismap;

        for (thismap = map; thismap->algorithm_names != NULL; thismap++)
            data->fn(provider, thismap, no_store, data->data);
    }

    /* Do we fulfill post-conditions? */
    if (data->post == NULL) {
        /* If there is no post-condition function, assume "yes" */
        ret = 1;
    } else if (!data->post(provider, cur_operation, no_store, data->data,
                           &ret)) {
        /* Error, bail out! */
        ret = -1;
    }

 end:
    data->unreserve_store(data->data);

    return ret;
}

/*
 * Given a provider, process one operation given by |data->operation_id|, or
 * if that's zero, process all known operations.
 * For each such operation, query the associated OSSL_ALGORITHM array from
 * the provider, then process that array with |algorithm_do_map()|.
 */
static int algorithm_do_this(OSSL_PROVIDER *provider, void *cbdata)
{
    struct algorithm_data_st *data = cbdata;
    int first_operation = 1;
    int last_operation = OSSL_OP__HIGHEST;
    int cur_operation;
    int ok = 1;

    if (data->operation_id != 0)
        first_operation = last_operation = data->operation_id;

    for (cur_operation = first_operation;
         cur_operation <= last_operation;
         cur_operation++) {
        int no_store = 0;        /* Assume caching is ok */
        const OSSL_ALGORITHM *map = NULL;
<<<<<<< HEAD
        int ret = 0;
=======
        int ret;

        /* Do we fulfill pre-conditions? */
        if (data->pre == NULL) {
            /* If there is no pre-condition function, assume "yes" */
            ret = 1;
        } else {
            if (!data->pre(provider, cur_operation, data->data, &ret))
                /* Error, bail out! */
                return 0;
        }

        /* If pre-condition not fulfilled, go to the next operation */
        if (!ret)
            continue;
>>>>>>> 713ed83e
        /*WB map is the table from provider querry */
        map = ossl_provider_query_operation(provider, cur_operation,
                                            &no_store);
        ret = algorithm_do_map(provider, map, cur_operation, no_store, data);
        ossl_provider_unquery_operation(provider, cur_operation, map);

        if (ret < 0)
            /* Hard error, bail out immediately! */
            return 0;

        /* If post-condition not fulfilled, set general failure */
        if (!ret)
            ok = 0;
    }

    return ok;
}

void ossl_algorithm_do_all(OSSL_LIB_CTX *libctx, int operation_id,
                           OSSL_PROVIDER *provider,
                           int (*pre)(OSSL_PROVIDER *, int operation_id,
                                      int no_store, void *data, int *result),
                           int (*reserve_store)(int no_store, void *data),
                           void (*fn)(OSSL_PROVIDER *provider,
                                      const OSSL_ALGORITHM *algo,
                                      int no_store, void *data),
                           int (*unreserve_store)(void *data),
                           int (*post)(OSSL_PROVIDER *, int operation_id,
                                       int no_store, void *data, int *result),
                           void *data)
{
    struct algorithm_data_st cbdata = { 0, };

    cbdata.libctx = libctx;
    cbdata.operation_id = operation_id;
    cbdata.pre = pre;
    cbdata.reserve_store = reserve_store;
    cbdata.fn = fn;
    cbdata.unreserve_store = unreserve_store;
    cbdata.post = post;
    cbdata.data = data;

    if (provider == NULL) {
        ossl_provider_doall_activated(libctx, algorithm_do_this, &cbdata);
    } else {
        OSSL_LIB_CTX *libctx2 = ossl_provider_libctx(provider);

        /*
         * If a provider is given, its library context MUST match the library
         * context we're passed.  If this turns out not to be true, there is
         * a programming error in the functions up the call stack.
         */
        if (!ossl_assert(ossl_lib_ctx_get_concrete(libctx)
                         == ossl_lib_ctx_get_concrete(libctx2)))
            return;

        cbdata.libctx = libctx2;
        algorithm_do_this(provider, &cbdata);
    }
}

char *ossl_algorithm_get1_first_name(const OSSL_ALGORITHM *algo)
{
    const char *first_name_end = NULL;
    size_t first_name_len = 0;
    char *ret;

    if (algo->algorithm_names == NULL)
        return NULL;

    first_name_end = strchr(algo->algorithm_names, ':');
    if (first_name_end == NULL)
        first_name_len = strlen(algo->algorithm_names);
    else
        first_name_len = first_name_end - algo->algorithm_names;

    ret = OPENSSL_strndup(algo->algorithm_names, first_name_len);
    return ret;
}<|MERGE_RESOLUTION|>--- conflicted
+++ resolved
@@ -115,26 +115,8 @@
          cur_operation++) {
         int no_store = 0;        /* Assume caching is ok */
         const OSSL_ALGORITHM *map = NULL;
-<<<<<<< HEAD
         int ret = 0;
-=======
-        int ret;
 
-        /* Do we fulfill pre-conditions? */
-        if (data->pre == NULL) {
-            /* If there is no pre-condition function, assume "yes" */
-            ret = 1;
-        } else {
-            if (!data->pre(provider, cur_operation, data->data, &ret))
-                /* Error, bail out! */
-                return 0;
-        }
-
-        /* If pre-condition not fulfilled, go to the next operation */
-        if (!ret)
-            continue;
->>>>>>> 713ed83e
-        /*WB map is the table from provider querry */
         map = ossl_provider_query_operation(provider, cur_operation,
                                             &no_store);
         ret = algorithm_do_map(provider, map, cur_operation, no_store, data);
