--- conflicted
+++ resolved
@@ -1420,7 +1420,6 @@
             secbits = 128;
         else if (lu->sigalg == TLSEXT_SIGALG_ed448)
             secbits = 224;
-<<<<<<< HEAD
 ///// OQS_TEMPLATE_FRAGMENT_MAP_SIGALG_TO_BIT_SECURITY_START
         else if(lu->sigalg == TLSEXT_SIGALG_oqs_sig_default)
             secbits = 128;
@@ -1483,8 +1482,6 @@
         else if(lu->sigalg == TLSEXT_SIGALG_rsa3072_sphincsharaka128frobust)
             secbits = 128;
 ///// OQS_TEMPLATE_FRAGMENT_MAP_SIGALG_TO_BIT_SECURITY_END
-=======
->>>>>>> 90cebd1b
     }
     return secbits;
 }
@@ -2968,7 +2965,6 @@
         DH_free(dhp);
         BN_free(g);
         return NULL;
-<<<<<<< HEAD
     }
     if (dh_secbits >= 192)
         p = BN_get_rfc3526_prime_8192(NULL);
@@ -2986,25 +2982,6 @@
         BN_free(g);
         return NULL;
     }
-=======
-    }
-    if (dh_secbits >= 192)
-        p = BN_get_rfc3526_prime_8192(NULL);
-    else if (dh_secbits >= 152)
-        p = BN_get_rfc3526_prime_4096(NULL);
-    else if (dh_secbits >= 128)
-        p = BN_get_rfc3526_prime_3072(NULL);
-    else if (dh_secbits >= 112)
-        p = BN_get_rfc3526_prime_2048(NULL);
-    else
-        p = BN_get_rfc2409_prime_1024(NULL);
-    if (p == NULL || !DH_set0_pqg(dhp, p, NULL, g)) {
-        DH_free(dhp);
-        BN_free(p);
-        BN_free(g);
-        return NULL;
-    }
->>>>>>> 90cebd1b
     return dhp;
 }
 #endif
