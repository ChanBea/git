--- conflicted
+++ resolved
@@ -445,53 +445,10 @@
 
 void print_name(BIO *out, const char *title, const X509_NAME *nm)
 {
-<<<<<<< HEAD
     char *buf;
     char mline = 0;
     int indent = 0;
     unsigned long lflags = get_nameopt();
-=======
-    PW_CB_DATA uidata;
-    OSSL_STORE_CTX *ctx = NULL;
-    OSSL_LIB_CTX *libctx = app_get0_libctx();
-    const char *propq = app_get0_propq();
-    int ncerts = 0;
-    int ncrls = 0;
-    const char *failed =
-        ppkey != NULL ? "key" : ppubkey != NULL ? "public key" :
-        pparams != NULL ? "params" : pcert != NULL ? "cert" :
-        pcrl != NULL ? "CRL" : pcerts != NULL ? "certs" :
-        pcrls != NULL ? "CRLs" : NULL;
-    int cnt_expectations = 0;
-    int expect = 0;
-    /* TODO make use of the engine reference 'eng' when loading pkeys */
-
-    if (ppkey != NULL) {
-        *ppkey = NULL;
-        cnt_expectations++;
-        expect = OSSL_STORE_INFO_PKEY;
-    }
-    if (ppubkey != NULL) {
-        *ppubkey = NULL;
-        cnt_expectations++;
-        expect = OSSL_STORE_INFO_PUBKEY;
-    }
-    if (pparams != NULL) {
-        *pparams = NULL;
-        cnt_expectations++;
-        expect = OSSL_STORE_INFO_PARAMS;
-    }
-    if (pcert != NULL) {
-        *pcert = NULL;
-        cnt_expectations++;
-        expect = OSSL_STORE_INFO_CERT;
-    }
-    if (failed == NULL) {
-        BIO_printf(bio_err, "Internal error: nothing to load into from %s\n",
-                   uri != NULL ? uri : "<stdin>");
-        return 0;
-    }
->>>>>>> c38048e7
 
     if (title != NULL)
         BIO_puts(out, title);
@@ -558,386 +515,6 @@
     OSSL_LIB_CTX *libctx = app_get0_libctx();
     const char *propq = app_get0_propq();
 
-<<<<<<< HEAD
-=======
-    if (cnt_expectations != 1)
-        expect = 0;
-    if (!OSSL_STORE_expect(ctx, expect))
-        goto end;
-
-    failed = NULL;
-    while (cnt_expectations > 0 && !OSSL_STORE_eof(ctx)) {
-        OSSL_STORE_INFO *info = OSSL_STORE_load(ctx);
-        int type, ok = 1;
-
-        /*
-         * This can happen (for example) if we attempt to load a file with
-         * multiple different types of things in it - but the thing we just
-         * tried to load wasn't one of the ones we wanted, e.g. if we're trying
-         * to load a certificate but the file has both the private key and the
-         * certificate in it. We just retry until eof.
-         */
-        if (info == NULL) {
-            if (OSSL_STORE_error(ctx)) {
-                ERR_print_errors(bio_err);
-                ERR_clear_error();
-            }
-            continue;
-        }
-
-        type = OSSL_STORE_INFO_get_type(info);
-        switch (type) {
-        case OSSL_STORE_INFO_PKEY:
-            if (ppkey != NULL && *ppkey == NULL) {
-                ok = (*ppkey = OSSL_STORE_INFO_get1_PKEY(info)) != NULL;
-                cnt_expectations -= ok;
-            }
-            /*
-             * An EVP_PKEY with private parts also holds the public parts,
-             * so if the caller asked for a public key, and we got a private
-             * key, we can still pass it back.
-             */
-            if (ok && ppubkey != NULL && *ppubkey == NULL) {
-                ok = ((*ppubkey = OSSL_STORE_INFO_get1_PKEY(info)) != NULL);
-                cnt_expectations -= ok;
-            }
-            break;
-        case OSSL_STORE_INFO_PUBKEY:
-            if (ppubkey != NULL && *ppubkey == NULL) {
-                ok = ((*ppubkey = OSSL_STORE_INFO_get1_PUBKEY(info)) != NULL);
-                cnt_expectations -= ok;
-            }
-            break;
-        case OSSL_STORE_INFO_PARAMS:
-            if (pparams != NULL && *pparams == NULL) {
-                ok = ((*pparams = OSSL_STORE_INFO_get1_PARAMS(info)) != NULL);
-                cnt_expectations -= ok;
-            }
-            break;
-        case OSSL_STORE_INFO_CERT:
-            if (pcert != NULL && *pcert == NULL) {
-                ok = (*pcert = OSSL_STORE_INFO_get1_CERT(info)) != NULL;
-                cnt_expectations -= ok;
-            }
-            else if (pcerts != NULL)
-                ok = X509_add_cert(*pcerts,
-                                   OSSL_STORE_INFO_get1_CERT(info),
-                                   X509_ADD_FLAG_DEFAULT);
-            ncerts += ok;
-            break;
-        case OSSL_STORE_INFO_CRL:
-            if (pcrl != NULL && *pcrl == NULL) {
-                ok = (*pcrl = OSSL_STORE_INFO_get1_CRL(info)) != NULL;
-                cnt_expectations -= ok;
-            }
-            else if (pcrls != NULL)
-                ok = sk_X509_CRL_push(*pcrls, OSSL_STORE_INFO_get1_CRL(info));
-            ncrls += ok;
-            break;
-        default:
-            /* skip any other type */
-            break;
-        }
-        OSSL_STORE_INFO_free(info);
-        if (!ok) {
-            failed = info == NULL ? NULL : OSSL_STORE_INFO_type_string(type);
-            BIO_printf(bio_err, "Error reading");
-            break;
-        }
-    }
-
- end:
-    OSSL_STORE_close(ctx);
-    if (failed == NULL) {
-        int any = 0;
-
-        if ((ppkey != NULL && *ppkey == NULL)
-            || (ppubkey != NULL && *ppubkey == NULL)) {
-            failed = "key";
-        } else if (pparams != NULL && *pparams == NULL) {
-            failed = "params";
-        } else if ((pcert != NULL || pcerts != NULL) && ncerts == 0) {
-            if (pcert == NULL)
-                any = 1;
-            failed = "cert";
-        } else if ((pcrl != NULL || pcrls != NULL) && ncrls == 0) {
-            if (pcrl == NULL)
-                any = 1;
-            failed = "CRL";
-        }
-        if (failed != NULL)
-            BIO_printf(bio_err, "Could not read");
-        if (any)
-            BIO_printf(bio_err, " any");
-    }
-    if (failed != NULL) {
-        if (desc != NULL && strstr(desc, failed) != NULL) {
-            BIO_printf(bio_err, " %s", desc);
-        } else {
-            BIO_printf(bio_err, " %s", failed);
-            if (desc != NULL)
-                BIO_printf(bio_err, " of %s", desc);
-        }
-        if (uri != NULL)
-            BIO_printf(bio_err, " from %s", uri);
-        BIO_printf(bio_err, "\n");
-        ERR_print_errors(bio_err);
-    }
-    return failed == NULL;
-}
-
-
-#define X509V3_EXT_UNKNOWN_MASK         (0xfL << 16)
-/* Return error for unknown extensions */
-#define X509V3_EXT_DEFAULT              0
-/* Print error for unknown extensions */
-#define X509V3_EXT_ERROR_UNKNOWN        (1L << 16)
-/* ASN1 parse unknown extensions */
-#define X509V3_EXT_PARSE_UNKNOWN        (2L << 16)
-/* BIO_dump unknown extensions */
-#define X509V3_EXT_DUMP_UNKNOWN         (3L << 16)
-
-#define X509_FLAG_CA (X509_FLAG_NO_ISSUER | X509_FLAG_NO_PUBKEY | \
-                         X509_FLAG_NO_HEADER | X509_FLAG_NO_VERSION)
-
-int set_cert_ex(unsigned long *flags, const char *arg)
-{
-    static const NAME_EX_TBL cert_tbl[] = {
-        {"compatible", X509_FLAG_COMPAT, 0xffffffffl},
-        {"ca_default", X509_FLAG_CA, 0xffffffffl},
-        {"no_header", X509_FLAG_NO_HEADER, 0},
-        {"no_version", X509_FLAG_NO_VERSION, 0},
-        {"no_serial", X509_FLAG_NO_SERIAL, 0},
-        {"no_signame", X509_FLAG_NO_SIGNAME, 0},
-        {"no_validity", X509_FLAG_NO_VALIDITY, 0},
-        {"no_subject", X509_FLAG_NO_SUBJECT, 0},
-        {"no_issuer", X509_FLAG_NO_ISSUER, 0},
-        {"no_pubkey", X509_FLAG_NO_PUBKEY, 0},
-        {"no_extensions", X509_FLAG_NO_EXTENSIONS, 0},
-        {"no_sigdump", X509_FLAG_NO_SIGDUMP, 0},
-        {"no_aux", X509_FLAG_NO_AUX, 0},
-        {"no_attributes", X509_FLAG_NO_ATTRIBUTES, 0},
-        {"ext_default", X509V3_EXT_DEFAULT, X509V3_EXT_UNKNOWN_MASK},
-        {"ext_error", X509V3_EXT_ERROR_UNKNOWN, X509V3_EXT_UNKNOWN_MASK},
-        {"ext_parse", X509V3_EXT_PARSE_UNKNOWN, X509V3_EXT_UNKNOWN_MASK},
-        {"ext_dump", X509V3_EXT_DUMP_UNKNOWN, X509V3_EXT_UNKNOWN_MASK},
-        {NULL, 0, 0}
-    };
-    return set_multi_opts(flags, arg, cert_tbl);
-}
-
-int set_name_ex(unsigned long *flags, const char *arg)
-{
-    static const NAME_EX_TBL ex_tbl[] = {
-        {"esc_2253", ASN1_STRFLGS_ESC_2253, 0},
-        {"esc_2254", ASN1_STRFLGS_ESC_2254, 0},
-        {"esc_ctrl", ASN1_STRFLGS_ESC_CTRL, 0},
-        {"esc_msb", ASN1_STRFLGS_ESC_MSB, 0},
-        {"use_quote", ASN1_STRFLGS_ESC_QUOTE, 0},
-        {"utf8", ASN1_STRFLGS_UTF8_CONVERT, 0},
-        {"ignore_type", ASN1_STRFLGS_IGNORE_TYPE, 0},
-        {"show_type", ASN1_STRFLGS_SHOW_TYPE, 0},
-        {"dump_all", ASN1_STRFLGS_DUMP_ALL, 0},
-        {"dump_nostr", ASN1_STRFLGS_DUMP_UNKNOWN, 0},
-        {"dump_der", ASN1_STRFLGS_DUMP_DER, 0},
-        {"compat", XN_FLAG_COMPAT, 0xffffffffL},
-        {"sep_comma_plus", XN_FLAG_SEP_COMMA_PLUS, XN_FLAG_SEP_MASK},
-        {"sep_comma_plus_space", XN_FLAG_SEP_CPLUS_SPC, XN_FLAG_SEP_MASK},
-        {"sep_semi_plus_space", XN_FLAG_SEP_SPLUS_SPC, XN_FLAG_SEP_MASK},
-        {"sep_multiline", XN_FLAG_SEP_MULTILINE, XN_FLAG_SEP_MASK},
-        {"dn_rev", XN_FLAG_DN_REV, 0},
-        {"nofname", XN_FLAG_FN_NONE, XN_FLAG_FN_MASK},
-        {"sname", XN_FLAG_FN_SN, XN_FLAG_FN_MASK},
-        {"lname", XN_FLAG_FN_LN, XN_FLAG_FN_MASK},
-        {"align", XN_FLAG_FN_ALIGN, 0},
-        {"oid", XN_FLAG_FN_OID, XN_FLAG_FN_MASK},
-        {"space_eq", XN_FLAG_SPC_EQ, 0},
-        {"dump_unknown", XN_FLAG_DUMP_UNKNOWN_FIELDS, 0},
-        {"RFC2253", XN_FLAG_RFC2253, 0xffffffffL},
-        {"oneline", XN_FLAG_ONELINE, 0xffffffffL},
-        {"multiline", XN_FLAG_MULTILINE, 0xffffffffL},
-        {"ca_default", XN_FLAG_MULTILINE, 0xffffffffL},
-        {NULL, 0, 0}
-    };
-    if (set_multi_opts(flags, arg, ex_tbl) == 0)
-        return 0;
-    if (*flags != XN_FLAG_COMPAT
-        && (*flags & XN_FLAG_SEP_MASK) == 0)
-        *flags |= XN_FLAG_SEP_CPLUS_SPC;
-    return 1;
-}
-
-int set_ext_copy(int *copy_type, const char *arg)
-{
-    if (strcasecmp(arg, "none") == 0)
-        *copy_type = EXT_COPY_NONE;
-    else if (strcasecmp(arg, "copy") == 0)
-        *copy_type = EXT_COPY_ADD;
-    else if (strcasecmp(arg, "copyall") == 0)
-        *copy_type = EXT_COPY_ALL;
-    else
-        return 0;
-    return 1;
-}
-
-int copy_extensions(X509 *x, X509_REQ *req, int copy_type)
-{
-    STACK_OF(X509_EXTENSION) *exts;
-    int i, ret = 0;
-
-    if (x == NULL || req == NULL)
-        return 0;
-    if (copy_type == EXT_COPY_NONE)
-        return 1;
-    exts = X509_REQ_get_extensions(req);
-
-    for (i = 0; i < sk_X509_EXTENSION_num(exts); i++) {
-        X509_EXTENSION *ext = sk_X509_EXTENSION_value(exts, i);
-        ASN1_OBJECT *obj = X509_EXTENSION_get_object(ext);
-        int idx = X509_get_ext_by_OBJ(x, obj, -1);
-
-        /* Does extension exist in target? */
-        if (idx != -1) {
-            /* If normal copy don't override existing extension */
-            if (copy_type == EXT_COPY_ADD)
-                continue;
-            /* Delete all extensions of same type */
-            do {
-                X509_EXTENSION_free(X509_delete_ext(x, idx));
-                idx = X509_get_ext_by_OBJ(x, obj, -1);
-            } while (idx != -1);
-        }
-        if (!X509_add_ext(x, ext, -1))
-            goto end;
-    }
-    ret = 1;
-
- end:
-    sk_X509_EXTENSION_pop_free(exts, X509_EXTENSION_free);
-    return ret;
-}
-
-static int set_multi_opts(unsigned long *flags, const char *arg,
-                          const NAME_EX_TBL * in_tbl)
-{
-    STACK_OF(CONF_VALUE) *vals;
-    CONF_VALUE *val;
-    int i, ret = 1;
-    if (!arg)
-        return 0;
-    vals = X509V3_parse_list(arg);
-    for (i = 0; i < sk_CONF_VALUE_num(vals); i++) {
-        val = sk_CONF_VALUE_value(vals, i);
-        if (!set_table_opts(flags, val->name, in_tbl))
-            ret = 0;
-    }
-    sk_CONF_VALUE_pop_free(vals, X509V3_conf_free);
-    return ret;
-}
-
-static int set_table_opts(unsigned long *flags, const char *arg,
-                          const NAME_EX_TBL * in_tbl)
-{
-    char c;
-    const NAME_EX_TBL *ptbl;
-    c = arg[0];
-
-    if (c == '-') {
-        c = 0;
-        arg++;
-    } else if (c == '+') {
-        c = 1;
-        arg++;
-    } else {
-        c = 1;
-    }
-
-    for (ptbl = in_tbl; ptbl->name; ptbl++) {
-        if (strcasecmp(arg, ptbl->name) == 0) {
-            *flags &= ~ptbl->mask;
-            if (c)
-                *flags |= ptbl->flag;
-            else
-                *flags &= ~ptbl->flag;
-            return 1;
-        }
-    }
-    return 0;
-}
-
-void print_name(BIO *out, const char *title, const X509_NAME *nm)
-{
-    char *buf;
-    char mline = 0;
-    int indent = 0;
-    unsigned long lflags = get_nameopt();
-
-    if (title != NULL)
-        BIO_puts(out, title);
-    if ((lflags & XN_FLAG_SEP_MASK) == XN_FLAG_SEP_MULTILINE) {
-        mline = 1;
-        indent = 4;
-    }
-    if (lflags == XN_FLAG_COMPAT) {
-        buf = X509_NAME_oneline(nm, 0, 0);
-        BIO_puts(out, buf);
-        BIO_puts(out, "\n");
-        OPENSSL_free(buf);
-    } else {
-        if (mline)
-            BIO_puts(out, "\n");
-        X509_NAME_print_ex(out, nm, indent, lflags);
-        BIO_puts(out, "\n");
-    }
-}
-
-void print_bignum_var(BIO *out, const BIGNUM *in, const char *var,
-                      int len, unsigned char *buffer)
-{
-    BIO_printf(out, "    static unsigned char %s_%d[] = {", var, len);
-    if (BN_is_zero(in)) {
-        BIO_printf(out, "\n        0x00");
-    } else {
-        int i, l;
-
-        l = BN_bn2bin(in, buffer);
-        for (i = 0; i < l; i++) {
-            BIO_printf(out, (i % 10) == 0 ? "\n        " : " ");
-            if (i < l - 1)
-                BIO_printf(out, "0x%02X,", buffer[i]);
-            else
-                BIO_printf(out, "0x%02X", buffer[i]);
-        }
-    }
-    BIO_printf(out, "\n    };\n");
-}
-
-void print_array(BIO *out, const char* title, int len, const unsigned char* d)
-{
-    int i;
-
-    BIO_printf(out, "unsigned char %s[%d] = {", title, len);
-    for (i = 0; i < len; i++) {
-        if ((i % 10) == 0)
-            BIO_printf(out, "\n    ");
-        if (i < len - 1)
-            BIO_printf(out, "0x%02X, ", d[i]);
-        else
-            BIO_printf(out, "0x%02X", d[i]);
-    }
-    BIO_printf(out, "\n};\n");
-}
-
-X509_STORE *setup_verify(const char *CAfile, int noCAfile,
-                         const char *CApath, int noCApath,
-                         const char *CAstore, int noCAstore)
-{
-    X509_STORE *store = X509_STORE_new();
-    X509_LOOKUP *lookup;
-    OSSL_LIB_CTX *libctx = app_get0_libctx();
-    const char *propq = app_get0_propq();
-
->>>>>>> c38048e7
     if (store == NULL)
         goto end;
 
